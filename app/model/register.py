<<<<<<< HEAD
from app.model import bedrock, claude, common, gemini, gpt, gptlitellm, ollama
=======
from app.model import claude, common, gpt, ollama, groq
>>>>>>> bd4f69e5


def register_all_models() -> None:
    """
    Register all models. This is called in main.
    """
    common.register_model(gpt.Gpt4o_20240513())
    common.register_model(gpt.Gpt4_Turbo20240409())
    common.register_model(gpt.Gpt4_0125Preview())
    common.register_model(gpt.Gpt4_1106Preview())
    common.register_model(gpt.Gpt35_Turbo0125())
    common.register_model(gpt.Gpt35_Turbo1106())
    common.register_model(gpt.Gpt35_Turbo16k_0613())
    common.register_model(gpt.Gpt35_Turbo0613())
    common.register_model(gpt.Gpt4_0613())

    common.register_model(claude.Claude3Opus())
    common.register_model(claude.Claude3Sonnet())
    common.register_model(claude.Claude3Haiku())

    common.register_model(bedrock.AnthropicClaude3Opus())
    common.register_model(bedrock.AnthropicClaude3Sonnet())
    common.register_model(bedrock.AnthropicClaude3Haiku())

    common.register_model(ollama.Llama3_8B())
    common.register_model(ollama.Llama3_70B())
    
    common.register_model(groq.Llama3_8B())
    common.register_model(groq.Llama3_70B())
    common.register_model(groq.Llama2_70B())
    common.register_model(groq.Mixtral_8x7B())
    common.register_model(groq.Gemma_7B())

    common.register_model(gptlitellm.Gpt4o_20240513LiteLLM())
    common.register_model(gptlitellm.Gpt4_Turbo20240409LiteLLM())
    common.register_model(gptlitellm.Gpt4_0125PreviewLiteLLM())
    common.register_model(gptlitellm.Gpt4_1106PreviewLiteLLM())
    common.register_model(gptlitellm.Gpt35_Turbo0125LiteLLM())
    common.register_model(gptlitellm.Gpt35_Turbo1106LiteLLM())
    common.register_model(gptlitellm.Gpt35_Turbo16k_0613LiteLLM())
    common.register_model(gptlitellm.Gpt35_Turbo0613LiteLLM())
    common.register_model(gptlitellm.Gpt4_0613LiteLLM())

    common.register_model(gemini.GeminiPro())
    common.register_model(gemini.Gemini15Pro())

    # register default model as selected
    common.SELECTED_MODEL = gpt.Gpt35_Turbo0125()<|MERGE_RESOLUTION|>--- conflicted
+++ resolved
@@ -1,8 +1,5 @@
-<<<<<<< HEAD
-from app.model import bedrock, claude, common, gemini, gpt, gptlitellm, ollama
-=======
-from app.model import claude, common, gpt, ollama, groq
->>>>>>> bd4f69e5
+from app.model import bedrock, claude, common, gemini, gpt, gptlitellm, groq , ollama
+
 
 
 def register_all_models() -> None:
@@ -32,7 +29,6 @@
     
     common.register_model(groq.Llama3_8B())
     common.register_model(groq.Llama3_70B())
-    common.register_model(groq.Llama2_70B())
     common.register_model(groq.Mixtral_8x7B())
     common.register_model(groq.Gemma_7B())
 
