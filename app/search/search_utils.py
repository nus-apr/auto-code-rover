import ast
import glob
import pathlib
import re
from dataclasses import dataclass
from os.path import join as pjoin

from app import utils as apputils


@dataclass
class SearchResult:
    """Dataclass to hold search results."""

    file_path: str  # this is absolute path
    class_name: str | None
    func_name: str | None
    code: str

    def to_tagged_upto_file(self, project_root: str):
        """Convert the search result to a tagged string, upto file path."""
        rel_path = apputils.to_relative_path(self.file_path, project_root)
        file_part = f"<file>{rel_path}</file>"
        return file_part

    def to_tagged_upto_class(self, project_root: str):
        """Convert the search result to a tagged string, upto class."""
        prefix = self.to_tagged_upto_file(project_root)
        class_part = (
            f" <class>{self.class_name}</class>" if self.class_name is not None else ""
        )
        return f"{prefix}{class_part}"

    def to_tagged_upto_func(self, project_root: str):
        """Convert the search result to a tagged string, upto function."""
        prefix = self.to_tagged_upto_class(project_root)
        func_part = (
            f" <func>{self.func_name}</func>" if self.func_name is not None else ""
        )
        return f"{prefix}{func_part}"

    def to_tagged_str(self, project_root: str):
        """Convert the search result to a tagged string."""
        prefix = self.to_tagged_upto_func(project_root)
        code_part = f" <code>{self.code}</code>"
        return f"{prefix}{code_part}"

    @staticmethod
    def collapse_to_file_level(lst, project_root: str) -> str:
        """Collapse search results to file level."""
        res = dict()  # file -> count
        for r in lst:
            if r.file_path not in res:
                res[r.file_path] = 1
            else:
                res[r.file_path] += 1
        res_str = ""
        for file_path, count in res.items():
            rel_path = apputils.to_relative_path(file_path, project_root)
            file_part = f"<file>{rel_path}</file>"
            res_str += f"{file_part} ({count} matches)\n"
        return res_str

    @staticmethod
    def collapse_to_method_level(lst, project_root: str) -> str:
        """Collapse search results to method level."""
        res = dict()  # file -> dict(method -> count)
        for r in lst:
            if r.file_path not in res:
                res[r.file_path] = dict()
            func_str = r.func_name if r.func_name is not None else "Not in a function"
            if func_str not in res[r.file_path]:
                res[r.file_path][func_str] = 1
            else:
                res[r.file_path][func_str] += 1
        res_str = ""
        for file_path, funcs in res.items():
            rel_path = apputils.to_relative_path(file_path, project_root)
            file_part = f"<file>{rel_path}</file>"
            for func, count in funcs.items():
                if func == "Not in a function":
                    func_part = func
                else:
                    func_part = f" <func>{func}</func>"
                res_str += f"{file_part}{func_part} ({count} matches)\n"
        return res_str


def find_python_files(dir_path: str) -> list[str]:
    """Get all .py files recursively from a directory.

    Skips files that are obviously not from the source code, such third-party library code.

    Args:
        dir_path (str): Path to the directory.
    Returns:
        List[str]: List of .py file paths. These paths are ABSOLUTE path!
    """

    py_files = glob.glob(pjoin(dir_path, "**/*.py"), recursive=True)
    res = []
    for file in py_files:
        rel_path = file[len(dir_path) + 1 :]
        if rel_path.startswith("build"):
            continue
        if rel_path.startswith("doc"):
            # discovered this issue in 'pytest-dev__pytest'
            continue
        if rel_path.startswith("requests/packages"):
            # to walkaround issue in 'psf__requests'
            continue
        if (
            rel_path.startswith("tests/regrtest_data")
            or rel_path.startswith("tests/input")
            or rel_path.startswith("tests/functional")
        ):
            # to walkaround issue in 'pylint-dev__pylint'
            continue
        if rel_path.startswith("tests/roots") or rel_path.startswith(
            "sphinx/templates/latex"
        ):
            # to walkaround issue in 'sphinx-doc__sphinx'
            continue
        if rel_path.startswith("tests/test_runner_apps/tagged/") or rel_path.startswith(
            "django/conf/app_template/"
        ):
            # to walkaround issue in 'django__django'
            continue
        res.append(file)
    return res


<<<<<<< HEAD
def parse_python_file(file_full_path: str) -> tuple[list, dict, list] | None:
=======
def get_all_info_from_file(file_full_path: str) -> tuple[list, dict, list] | None:
>>>>>>> 18b7b05c
    """
    Main method to parse AST and build search index.
    Handles complication where python ast module cannot parse a file.
    """
    try:
<<<<<<< HEAD
        file_content = pathlib.Path(file_full_path).read_text()
=======
        with open(file_full_path) as f:
            file_content = f.read()
>>>>>>> 18b7b05c
        tree = ast.parse(file_content)
    except Exception:
        # failed to read/parse one file, we should ignore it
        return None

    # (1) get all classes defined in the file
    classes = []
    # (2) for each class in the file, get all functions defined in the class.
<<<<<<< HEAD
    class_to_funcs = {}
=======
    class_to_funcs = dict()
>>>>>>> 18b7b05c
    # (3) get top-level functions in the file (exclues functions defined in classes)
    top_level_funcs = []

    for node in ast.walk(tree):
        if isinstance(node, ast.ClassDef):
            ## class part (1): collect class info
            class_name = node.name
            start_lineno = node.lineno
            end_lineno = node.end_lineno
            # line numbers are 1-based
            classes.append((class_name, start_lineno, end_lineno))

<<<<<<< HEAD
            class_funcs = [
                (n.name, n.lineno, n.end_lineno)
                for n in ast.walk(node)
                if isinstance(n, ast.FunctionDef)
            ]
=======
            ## class part (2): collect function info inside this class
            class_funcs = []
            for n in ast.walk(node):
                if isinstance(n, ast.FunctionDef):
                    function_name = n.name
                    start_lineno = n.lineno
                    end_lineno = n.end_lineno
                    class_funcs.append((function_name, start_lineno, end_lineno))
>>>>>>> 18b7b05c
            class_to_funcs[class_name] = class_funcs

        elif isinstance(node, ast.FunctionDef):
            function_name = node.name
            start_lineno = node.lineno
            end_lineno = node.end_lineno
            # line numbers are 1-based
            top_level_funcs.append((function_name, start_lineno, end_lineno))

    return classes, class_to_funcs, top_level_funcs


def get_func_snippet_in_class(
    file_full_path: str, class_name: str, func_name: str, include_lineno=False
) -> str | None:
    """Get actual function source code in class.

    All source code of the function is returned.
    Assumption: the class and function exist.
    """
    with open(file_full_path) as f:
        file_content = f.read()

    tree = ast.parse(file_content)
    for node in ast.walk(tree):
        if isinstance(node, ast.ClassDef) and node.name == class_name:
            for n in ast.walk(node):
                if isinstance(n, ast.FunctionDef) and n.name == func_name:
                    start_lineno = n.lineno
                    end_lineno = n.end_lineno
                    assert end_lineno is not None, "end_lineno is None"
                    if include_lineno:
                        return get_code_snippets_with_lineno(
                            file_full_path, start_lineno, end_lineno
                        )
                    else:
                        return get_code_snippets(
                            file_full_path, start_lineno, end_lineno
                        )
    # In this file, cannot find either the class, or a function within the class
    return None


def get_code_region_containing_code(
    file_full_path: str, code_str: str
) -> list[tuple[int, str]]:
    """In a file, get the region of code that contains a specific string.

    Args:
        - file_full_path: Path to the file. (absolute path)
        - code_str: The string that the function should contain.
    Returns:
        - A list of tuple, each of them is a pair of (line_no, code_snippet).
        line_no is the starting line of the matched code; code snippet is the
        source code of the searched region.
    """
    with open(file_full_path) as f:
        file_content = f.read()

    context_size = 3
    # since the code_str may contain multiple lines, let's not split the source file.

    # we want a few lines before and after the matched string. Since the matched string
    # can also contain new lines, this is a bit trickier.
    pattern = re.compile(re.escape(code_str))
    # each occurrence is a tuple of (line_no, code_snippet) (1-based line number)
    occurrences: list[tuple[int, str]] = []
    for match in pattern.finditer(file_content):
        matched_start_pos = match.start()
        # first, find the line number of the matched start position (1-based)
        matched_line_no = file_content.count("\n", 0, matched_start_pos) + 1
        # next, get a few surrounding lines as context
        search_start = match.start() - 1
        search_end = match.end() + 1
        # from the matched position, go left to find 5 new lines.
        for _ in range(context_size):
            # find the \n to the left
            left_newline = file_content.rfind("\n", 0, search_start)
            if left_newline == -1:
                # no more new line to the left
                search_start = 0
                break
            else:
                search_start = left_newline
        # go right to fine 5 new lines
        for _ in range(context_size):
            right_newline = file_content.find("\n", search_end + 1)
            if right_newline == -1:
                # no more new line to the right
                search_end = len(file_content)
                break
            else:
                search_end = right_newline

        start = max(0, search_start)
        end = min(len(file_content), search_end)
        context = file_content[start:end]
        occurrences.append((matched_line_no, context))

    return occurrences


def get_func_snippet_with_code_in_file(file_full_path: str, code_str: str) -> list[str]:
    """In a file, get the function code, for which the function contains a specific string.

    Args:
        file_full_path (str): Path to the file. (absolute path)
        code_str (str): The string that the function should contain.

    Returns:
        A list of code snippets, each of them is the source code of the searched function.
    """
    with open(file_full_path) as f:
        file_content = f.read()

    tree = ast.parse(file_content)
    all_snippets = []
    for node in ast.walk(tree):
        if not isinstance(node, ast.FunctionDef):
            continue
        func_start_lineno = node.lineno
        func_end_lineno = node.end_lineno
        assert func_end_lineno is not None
        func_code = get_code_snippets(
            file_full_path, func_start_lineno, func_end_lineno
        )
        # This func code is a raw concatenation of source lines which contains new lines and tabs.
        # For the purpose of searching, we remove all spaces and new lines in the code and the
        # search string, to avoid non-match due to difference in formatting.
        stripped_func = " ".join(func_code.split())
        stripped_code_str = " ".join(code_str.split())
        if stripped_code_str in stripped_func:
            all_snippets.append(func_code)

    return all_snippets


def get_code_snippets_with_lineno(file_full_path: str, start: int, end: int) -> str:
    """Get the code snippet in the range in the file.

    The code snippet should come with line number at the beginning for each line.

    TODO: When there are too many lines, return only parts of the output.
          For class, this should only involve the signatures.
          For functions, maybe do slicing with dependency analysis?

    Args:
        file_path (str): Path to the file.
        start (int): Start line number. (1-based)
        end (int): End line number. (1-based)
    """
    with open(file_full_path) as f:
        file_content = f.readlines()

    snippet = ""
    for i in range(start - 1, end):
        snippet += f"{i+1} {file_content[i]}"
    return snippet


def get_code_snippets(file_full_path: str, start: int, end: int) -> str:
    """Get the code snippet in the range in the file, without line numbers.

    Args:
        file_path (str): Full path to the file.
        start (int): Start line number. (1-based)
        end (int): End line number. (1-based)
    """
    with open(file_full_path) as f:
        file_content = f.readlines()
    snippet = ""
    for i in range(start - 1, end):
        snippet += file_content[i]
    return snippet


def extract_func_sig_from_ast(func_ast: ast.FunctionDef) -> list[int]:
    """Extract the function signature from the AST node.

    Includes the decorators, method name, and parameters.

    Args:
        func_ast (ast.FunctionDef): AST of the function.

    Returns:
        The source line numbers that contains the function signature.
    """
    func_start_line = func_ast.lineno
    if func_ast.decorator_list:
        # has decorators
        decorator_start_lines = [d.lineno for d in func_ast.decorator_list]
        decorator_first_line = min(decorator_start_lines)
        func_start_line = min(decorator_first_line, func_start_line)
    # decide end line from body
    if func_ast.body:
        # has body
        body_start_line = func_ast.body[0].lineno
        end_line = body_start_line - 1
    else:
        # no body
        end_line = func_ast.end_lineno
    assert end_line is not None
    return list(range(func_start_line, end_line + 1))


def extract_class_sig_from_ast(class_ast: ast.ClassDef) -> list[int]:
    """Extract the class signature from the AST.

    Args:
        class_ast (ast.ClassDef): AST of the class.

    Returns:
        The source line numbers that contains the class signature.
    """
    # STEP (1): extract the class signature
    sig_start_line = class_ast.lineno
    if class_ast.body:
        # has body
        body_start_line = class_ast.body[0].lineno
        sig_end_line = body_start_line - 1
    else:
        # no body
        sig_end_line = class_ast.end_lineno
    assert sig_end_line is not None
    sig_lines = list(range(sig_start_line, sig_end_line + 1))

    # STEP (2): extract the function signatures and assign signatures
    for stmt in class_ast.body:
        if isinstance(stmt, ast.FunctionDef):
            sig_lines.extend(extract_func_sig_from_ast(stmt))
        elif isinstance(stmt, ast.Assign):
            # for Assign, skip some useless cases where the assignment is to create docs
            stmt_str_format = ast.dump(stmt)
            if "__doc__" in stmt_str_format:
                continue
            # otherwise, Assign is easy to handle
            assert stmt.end_lineno is not None
            assign_range = list(range(stmt.lineno, stmt.end_lineno + 1))
            sig_lines.extend(assign_range)

    return sig_lines


def get_class_signature(file_full_path: str, class_name: str) -> str:
    """Get the class signature.

    Args:
        file_path (str): Path to the file.
        class_name (str): Name of the class.
    """
    with open(file_full_path) as f:
        file_content = f.read()

    tree = ast.parse(file_content)
    relevant_lines = []
    for node in ast.walk(tree):
        if isinstance(node, ast.ClassDef) and node.name == class_name:
            # we reached the target class
            relevant_lines = extract_class_sig_from_ast(node)
            break
    if not relevant_lines:
        return ""
    else:
        with open(file_full_path) as f:
            file_content = f.readlines()
        result = ""
        for line in relevant_lines:
            line_content: str = file_content[line - 1]
            if line_content.strip().startswith("#"):
                # this kind of comment could be left until this stage.
                # reason: # comments are not part of func body if they appear at beginning of func
                continue
            result += line_content
        return result<|MERGE_RESOLUTION|>--- conflicted
+++ resolved
@@ -130,22 +130,13 @@
     return res
 
 
-<<<<<<< HEAD
 def parse_python_file(file_full_path: str) -> tuple[list, dict, list] | None:
-=======
-def get_all_info_from_file(file_full_path: str) -> tuple[list, dict, list] | None:
->>>>>>> 18b7b05c
     """
     Main method to parse AST and build search index.
     Handles complication where python ast module cannot parse a file.
     """
     try:
-<<<<<<< HEAD
         file_content = pathlib.Path(file_full_path).read_text()
-=======
-        with open(file_full_path) as f:
-            file_content = f.read()
->>>>>>> 18b7b05c
         tree = ast.parse(file_content)
     except Exception:
         # failed to read/parse one file, we should ignore it
@@ -154,11 +145,7 @@
     # (1) get all classes defined in the file
     classes = []
     # (2) for each class in the file, get all functions defined in the class.
-<<<<<<< HEAD
     class_to_funcs = {}
-=======
-    class_to_funcs = dict()
->>>>>>> 18b7b05c
     # (3) get top-level functions in the file (exclues functions defined in classes)
     top_level_funcs = []
 
@@ -171,22 +158,12 @@
             # line numbers are 1-based
             classes.append((class_name, start_lineno, end_lineno))
 
-<<<<<<< HEAD
+            ## class part (2): collect function info inside this class
             class_funcs = [
                 (n.name, n.lineno, n.end_lineno)
                 for n in ast.walk(node)
                 if isinstance(n, ast.FunctionDef)
             ]
-=======
-            ## class part (2): collect function info inside this class
-            class_funcs = []
-            for n in ast.walk(node):
-                if isinstance(n, ast.FunctionDef):
-                    function_name = n.name
-                    start_lineno = n.lineno
-                    end_lineno = n.end_lineno
-                    class_funcs.append((function_name, start_lineno, end_lineno))
->>>>>>> 18b7b05c
             class_to_funcs[class_name] = class_funcs
 
         elif isinstance(node, ast.FunctionDef):
